--- conflicted
+++ resolved
@@ -106,14 +106,8 @@
     packages=['ndd'],
     package_data={'': ['LICENSE.txt', 'README.rst', 'requirements.txt']},
     ext_modules=[FNSB],
-<<<<<<< HEAD
-    entry_points={
-        'console_scripts': [
-            'ndd=ndd.entry:main'
-        ]},
-=======
+    entry_points={'console_scripts': ['ndd=ndd.entry:main']},
     # python_requires='>=3.4',
->>>>>>> 65e7f0d8
     setup_requires=SETUP_REQUIRES,
     install_requires=INSTALL_REQUIRES,
     extras_require={'test': ['pytest']},
