--- conflicted
+++ resolved
@@ -3,10 +3,7 @@
 import json
 import logging
 from collections.abc import Mapping, MappingView
-<<<<<<< HEAD
-=======
 from types import GeneratorType
->>>>>>> b0d81ef8
 
 import numpy
 
@@ -37,13 +34,9 @@
 def to_array(counts):
     """Convert input to counts array."""
     if isinstance(counts, (Mapping, MappingView)):
-<<<<<<< HEAD
-        counts = list(counts.values())
-=======
         return numpy.fromiter(counts.values(), dtype=int)
     if isinstance(counts, (GeneratorType, map, filter)):
         return numpy.fromiter(counts, dtype=int)
->>>>>>> b0d81ef8
     return numpy.asarray(counts)
 
 
