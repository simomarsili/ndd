# -*- coding: utf-8 -*-
# Author: Simone Marsili <simomarsili@gmail.com>
# License: BSD 3 clause
"""
Functions for entropy and information measures estimation.
"""
import logging
from itertools import combinations

import numpy

import ndd
from ndd.data import DataArray
from ndd.divergence import JSDivergence
<<<<<<< HEAD
from ndd.estimators import NSB, EntropyEstimator, Plugin, WolpertWolf
from ndd.exceptions import EstimatorInputError, NddError, PmfError
=======
from ndd.estimators import NSB, Plugin
from ndd.exceptions import EstimatorInputError, PmfError
>>>>>>> b836d4d2

__all__ = [
    'entropy',
    'from_data',
    'jensen_shannon_divergence',
    'kullback_leibler_divergence',
    'interaction_information',
    'coinformation',
    'mutual_information',
    'conditional_entropy',
    'histogram',
]

logger = logging.getLogger(__name__)


def entropy(pk, k=None, estimator='NSB', alpha=None, return_std=False):
    """
    Entropy estimate from an array of counts.

    Return a Bayesian estimate for the entropy of an unknown discrete
    distribution from an input array of counts pk.

    Parameters
    ----------
    pk : array-like
        The number of occurrences of a set of bins.
    k : int or array-like, optional
        Alphabet size (the number of bins with non-zero probability).
        Must be >= len(pk). A float is a valid input for whole numbers
        (e.g. k=1.e3). If an array, set k = numpy.prod(k).
        Defaults to len(pk).
    estimator : str, optional
        Entropy estimator; valid options are 'NSB' and 'Plugin'. If 'NSB', use
        the  Nemenman-Shafee-Bialek estimator. If 'Plugin', the discrete
        distribution is estimated from the empirical frequencies over bins
        and inserted into the entropy definition (plugin estimator).
        Defaults to NSB estimator.
    alpha : float, optional
        Concentration parameter or pseudocounts (alpha > 0).
        If not None, use a single Dirichlet prior with
        concentration parameter alpha (Wolpert-Wolf estimator).
        If estimator is set 'Plugin', add alpha pseudocounts to each frequency
        count (pseudocount estimator).
    return_std : boolean, optional
        If True, also return an approximation for the standard deviation
        over the entropy posterior.

    Returns
    -------
    entropy : float
        Entropy estimate.
    std : float, optional
        Uncertainty in the entropy estimate. Only if `return_std` is True.

    """

    if not isinstance(estimator, EntropyEstimator):
        try:
            estimator = ndd.entropy_estimators[estimator](alpha=alpha)
        except KeyError:
            raise NddError('entropy(): valid values for estimator are: '
                           "'NSB', 'Plugin'")

    if k is None:
        algorithm = type(estimator).__name__
        if algorithm in {'NSB', 'WolpertWolf'}:
            logger.warning(
                'WARNING: input value for k is None. Will set k = to the '
                'number of observed bins (alphabet size is needed for the %s '
                'estimator)', algorithm)
        k = len(pk)

    estimator = estimator.fit(pk, k=k)
    S, err = estimator.estimate_, estimator.err_

    if numpy.isnan(S):
        logger.warning('nan value for entropy estimate')
        S = numpy.nan

    if return_std:
        if err is not None and numpy.isnan(err):
            err = numpy.nan
            logger.warning('nan value for entropy posterior std deviation')
        return S, err

    return S


def from_data(ar, ks=None, estimator='NSB', alpha=None, axis=0, r=None):  # pylint: disable=too-many-arguments
    """
    Entropy estimate from data matrix.

    Paramaters
    ----------
    ar : array-like, shape (n, p)
        2D array of n samples from p discrete variables.
    ks : int or 1D array of length p, optional
        Alphabet size for each variable.
    estimator : str, optional
        Entropy estimator; valid options are 'NSB' and 'Plugin'. If 'NSB', use
        the  Nemenman-Shafee-Bialek estimator. If 'Plugin', the discrete
        distribution is estimated from the empirical frequencies over bins
        and inserted into the entropy definition (plugin estimator).
        Defaults to NSB estimator.
    alpha : float, optional
        Concentration parameter or pseudocounts (alpha > 0).
        If not None, use a single Dirichlet prior with
        concentration parameter alpha (Wolpert-Wolf estimator).
        If estimator is set 'Plugin', add alpha pseudocounts to each frequency
        count (pseudocount estimator).

    axis : int, optional
        The sample-indexing axis. Defaults to 0.
    r : int, optional; ; 1<=r<=p.
        If passed, return a generator yielding estimates for the p-choose-r
        possible combinations of r variables.

    Returns
    -------
    float
        Entropy estimate

    """

    if not isinstance(estimator, EntropyEstimator):
        try:
            estimator = ndd.entropy_estimators[estimator](alpha=alpha)
        except KeyError:
            raise NddError('entropy(): valid values for estimator are: '
                           "'NSB', 'Plugin'")

    if ks is None:
        logger.warning(
            'WARNING: k=None but the NSB estimator needs alphabet size; '
            'set k = prod(#unique elements for each column)')

    if not isinstance(ar, DataArray):
        ar = DataArray(ar, ks=ks, axis=axis)

    if r is not None:
        return (estimator(pk, k=k) for pk, k in ar.iter_counts(r=r))

    counts, k = ar.iter_counts()
    return estimator(counts, k=k)


def jensen_shannon_divergence(pk, k=None, alpha=None, plugin=False):
    """
    Return the Jensen-Shannon divergence from a m-by-p matrix of counts.

    Return an estimate of the Jensen-Shannon divergence between
    m unknown discrete distributions from a m-by-p input array of counts.
    The estimate (in nats) is computed as a combination of single Bayesian
    entropy estimates. If the total number of samples varies among the
    distributions, the function returns a weighted divergence with weights
    proportional to the total number of samples in each row
    (see the general definition of Jensen-Shannon divergence:
    https://en.wikipedia.org/wiki/Jensen-Shannon_divergence).

    Parameters
    ----------

    pk : array-like, shape (m, p)
        Matrix of frequency counts. Each row corresponds to the number of
        occurrences of a set of bins from a different distribution.
    k : int or array-like, optional
        Total number of bins (including unobserved bins); k >= p.
        A float is a valid input for whole numbers (e.g. k=1.e3).
        If an array, set k = numpy.prod(k). Defaults to p.
    alpha : float, optional
        If not None: Wolpert-Wolf entropy estimator (fixed alpha).
        Use a single Dirichlet prior with concentration parameter alpha.
        alpha > 0.0.
    plugin : boolean, optional
        If True, use a 'plugin' estimator for the entropy.
        If alpha is passed in combination with plugin == True, add alpha
        pseudoconts to the frequency counts in the plugin estimate.

    Returns
    -------
    float
        Jensen-Shannon divergence.

    """

    entropy_estimator = select_estimator(alpha, plugin)
    estimator = JSDivergence(entropy_estimator).fit(pk, k=k)
    js = estimator.estimate_

    if numpy.isnan(js):
        logger.warning('nan value for JS divergence')
        js = numpy.nan

    return js


def kullback_leibler_divergence(pk, qk, k=None, alpha=None, plugin=False):
    """
    Kullback-Leibler divergence given counts pk and a reference PMF qk.

    Return an estimate of the Kullback-Leibler given an array of counts pk and
    a reference PMF qk. The estimate (in nats) is computed as:
    - S_p - sum(pk * log(qk)) / sum(pk)
    where S_p is the entropy estimate from counts pk.

    Parameters
    ----------
    pk : array_like
        The number of occurrences of a set of bins.
    qk : array_like
        Reference PMF in sum(pk log(pk/qk). len(qk) = len(pk).
        Must be a valid PMF (non-negative, normalized).
    k : int or array-like, optional
        Total number of bins (including unobserved bins); k >= p.
        A float is a valid input for whole numbers (e.g. k=1.e3).
        If an array, set k = numpy.prod(k). Defaults to len(pk).
    alpha : float, optional
        If not None: Wolpert-Wolf entropy estimator (fixed alpha).
        Use a single Dirichlet prior with concentration parameter alpha.
        alpha > 0.0.
    plugin : boolean, optional
        If True, use a 'plugin' estimator for the entropy.
        If alpha is passed in combination with plugin == True, add alpha
        pseudoconts to the frequency counts in the plugin estimate.

    Returns
    -------
    float
        Kullback-Leibler divergence.

    """

    if is_pmf(qk):
        log_qk = numpy.log(qk)
    else:
        raise PmfError('qk must be a valid PMF')

    if sum(numpy.isinf(log_qk)) > 0:
        raise PmfError('qk must be positive')

    if len(log_qk) != len(pk):
        raise PmfError('qk and pk must have the same length.')

    if k == 1:  # single bin
        return 0.0
    if k is None:
        k = len(pk)

    estimator = select_estimator(alpha, plugin)
    estimate = estimator.fit(pk, k=k).estimate_
    kl = -(estimate + numpy.sum(pk * log_qk) / float(sum(pk)))
    if numpy.isnan(kl):
        logger.warning('nan value for KL divergence')
        kl = numpy.nan

    return kl


def interaction_information(ar, ks=None, axis=0, r=None):
    """Interaction information from data matrix.

    See Eq.10 in:
    Timme, Nicholas, et al.
    "Synergy, redundancy, and multivariate information measures:
    an experimentalist's perspective."
    Journal of computational neuroscience 36.2 (2014): 119-140.

    Paramaters
    ----------
    ar : array-like
        n-by-p array of n samples from p discrete variables.
    ks : 1D array of length p, optional
        Alphabet size for each variable.
    axis : int, optional
        The sample-indexing axis. Defaults to 0.
    r : int, optional; 1<=r<=p.
        If passed, return a generator yielding estimates for the p-choose-r
        possible combinations of r variables.
        Combinations are ordered as: list(itertools.combinations(range(p), r)).

    Returns
    -------
    float
        Interaction information estimate.

    Raises
    ------
    CardinalityError
        If len(ks) != p.

    """
    if not isinstance(ar, DataArray):
        ar = DataArray(ar, ks=ks, axis=axis)

    if r is not None:
        return (iinfo(data, k) for data, k in ar.iter_data(r=r))

    data, k = ar.iter_data()
    return iinfo(data, k)


def coinformation(ar, ks=None, axis=0, r=None):
    """Coinformation from data matrix.

    See Eq.11 in:
    Timme, Nicholas, et al.
    "Synergy, redundancy, and multivariate information measures:
    an experimentalist's perspective."
    Journal of computational neuroscience 36.2 (2014): 119-140.

    The coinformation reduces to the entropy for a single variable and to the
    mutual information for a pair of variables.

    Paramaters
    ----------
    ar : array-like
        n-by-p array of n samples from p discrete variables.
    ks : 1D array of length p, optional
        Alphabet size for each variable.
    axis : int, optional
        The sample-indexing axis. Defaults to 0.
    r : int or None, optional; 1<=r<=p.
        If passed, return a generator yielding estimates for the p-choose-r
        possible combinations of r variables.
        If r == 1, return the entropy for each variable. If r == 2 return the
        mutual information for each possible pair. If r > 2 return the
        coinformation for each possible subset of length r.
        Combinations are ordered as: list(itertools.combinations(range(p), r)).

    Returns
    -------
    float
        Coinformation estimate.

    """

    # change sign for odd number of variables
    return (-1)**ar.shape[0] * interaction_information(
        ar=ar, ks=ks, axis=axis, r=r)


def mutual_information(ar, ks=None, axis=0):
    """Mutual information from p-by-n data matrix.

    If p > 2, return an estimate of the mutual information for each possible
    pair of variables, ordered as list(itertools.combinations(range(p), r=2)).

    Paramaters
    ----------
    ar : array-like
        n-by-p array of n samples from p discrete variables.
    ks : 1D p-dimensional array, optional
        Alphabet size for each variable.
    axis : int, optional
        The sample-indexing axis. Defaults to 0.

    Returns
    -------
    float
        Coinformation estimate.

    Raises
    ------
    CardinalityError
        If len(ks) != p.

    """
    if not isinstance(ar, DataArray):
        ar = DataArray(ar, ks=ks, axis=axis)

    p = ar.shape[0]

    if p > 2:
        h1 = list(from_data(ar, r=1))
        return (h1[i1] + h1[i2] - from_data(ar[i1, i2])
                for i1, i2 in combinations(range(p), 2))

    return numpy.sum(from_data(ar, r=1)) - from_data(ar)


def conditional_entropy(ar, c, ks=None, axis=0, r=None):
    """
    Coditional entropy estimate from data matrix.

    Paramaters
    ----------
    ar : array-like
        n-by-p array of n samples from p discrete variables.
    c : int or array-like
        The variables on which entropy is conditioned (as column indices).
    ks : 1D p-dimensional array, optional
        Alphabet size for each variable.
    axis : int, optional
        The sample-indexing axis. Defaults to 0.
    r : int or None, optional; 1<=r<=p-len(c).
        If passed, return a generator yielding estimates for all possible
        combinations of r variables conditioning on the `c` variables.
        Indices are sorted as:
        list(x for x in collections.combinations(range(p), r=r+len(c))
             if set(c) <= set(x))

    Returns
    -------
    float
        Conditional entropy estimate

    """
    # check data shape
    if not isinstance(ar, DataArray):
        ar = DataArray(ar, ks=ks, axis=axis)

    p = ar.shape[0]

    try:
        c = list(c)
    except TypeError:
        c = [c]
    if not set(c) <= set(range(p)):
        return EstimatorInputError('The indices of conditioning variables'
                                   ' are not valid')

    # EntropyEstimator objects are callable and return the fitted estimate
    estimator = NSB()

    # Entropy of features on which we are conditioning
    counts, k = ar[c].iter_counts()
    hc = estimator(counts, k=k)

    if r is not None:

        # r should be >= p - len(c)

        # include the c variables in the set
        r = r + len(c)

        indices = combinations(range(p), r=r)

        return (estimator(counts, k=k) - hc
                for ids, (counts, k) in zip(indices, ar.iter_counts(r=r))
                if set(c) <= set(ids))

    counts, k = ar.iter_counts()
    return estimator(counts, k=k) - hc


def histogram(data, axis=0, r=None):
    """Compute an histogram from a data matrix. Wrapper to numpy.unique.

    Parameters
    ----------
    data : array-like, shape (p, n)
        A n-by-p array of n samples from p variables.
    axis : int, optional
        The sample-indexing axis. Defaults to 0.
    r : int, optional
        For r values in the interval [1, p],
        return a generator yielding bin counts for each of the p-choose-r
        combinations of r variables.

    Returns
    -------
    counts : ndarray
        Bin counts.

    """
    if not isinstance(data, DataArray):
        data = DataArray(data, axis=axis)

    if r is not None:
        return (histogram(d) for d in combinations(data, r=r))

    # statistics for the p-dimensional variable
    _, counts = numpy.unique(data, return_counts=True, axis=1)
    return counts


def iinfo(X, ks):
    """Helper function for interaction information definition.

    Ref: timme2014synergy
    """
    info = 0.0
    S = len(X)
    for T in range(1, S + 1):
        sgn = (-1)**(S - T)
        info += sgn * numpy.sum(from_data(X, ks=ks, r=T))
    return -info


def coinfo(X, ks):
    """Helper function for coinformation definition.

    Ref: timme2014synergy
    """
    info = 0.0
    S = len(X)
    for T in range(1, S + 1):
        sgn = (-1)**T
        info += sgn * numpy.sum(from_data(X, ks=ks, r=T))
    return -info


def is_pmf(a):
    """If a is a valid probability mass function."""
    a = numpy.float64(a)
    not_negative = numpy.all(a >= 0)
    normalized = numpy.isclose(sum(a), 1.0)
    return not_negative and normalized


def select_estimator(alpha, plugin):
    """Select the appropriate estimator."""
    if plugin:
        estimator = Plugin(alpha)
    else:
        if alpha is None:
            estimator = NSB()
        else:
            estimator = NSB(alpha)
    return estimator<|MERGE_RESOLUTION|>--- conflicted
+++ resolved
@@ -12,13 +12,8 @@
 import ndd
 from ndd.data import DataArray
 from ndd.divergence import JSDivergence
-<<<<<<< HEAD
-from ndd.estimators import NSB, EntropyEstimator, Plugin, WolpertWolf
+from ndd.estimators import NSB, EntropyEstimator, Plugin
 from ndd.exceptions import EstimatorInputError, NddError, PmfError
-=======
-from ndd.estimators import NSB, Plugin
-from ndd.exceptions import EstimatorInputError, PmfError
->>>>>>> b836d4d2
 
 __all__ = [
     'entropy',
